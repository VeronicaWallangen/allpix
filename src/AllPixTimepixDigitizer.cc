--- conflicted
+++ resolved
@@ -70,17 +70,10 @@
   // Bias and Temperature //
   //////////////////////////
 
-<<<<<<< HEAD
-	biasVoltage=50.0; //[V]
-	Temperature = 300.0;
-	detectorThickness = gD->GetSensorZ();
-	resistivity=gD->GetResistivity();
-=======
   biasVoltage=80.0; //[V]
   Temperature = 300.0;
   detectorThickness = gD->GetSensorZ();
   resistivity=gD->GetResistivity();
->>>>>>> ca388658
 
   // true = p-type
   // false = n-type
@@ -101,21 +94,12 @@
   //cout << TString::Format("[Timepix Digitizer] Lx=%f Ly=%f npixX=%d npixY=%d, offsetX=%f offsetY=%f",pitchX/um,pitchY/um,nPixX,nPixY,offsetX/um,offsetY/um) << endl;
 
 
-<<<<<<< HEAD
-	/////////////////////////////////
-	// Magnetic Field 			   //
-	////////////////////////////////
-	B_Field = 0.0;
-	r_H_e = 1.1;
-	r_H_h=0.7;	
-=======
   /////////////////////////////////
   // Magnetic Field 			   //
   ////////////////////////////////
   B_Field = 0.0;
   r_H_e = 1.1;
   r_H_h=0.7;	
->>>>>>> ca388658
 
 
 
@@ -1272,17 +1256,10 @@
 G4double  AllPixTimepixDigitizer::SetDt(G4double dt, G4double ErreurMoy)
 {
 
-<<<<<<< HEAD
-	double Dt=dt;
+  double Dt=dt;
 	if(std::isnan(ErreurMoy)){Dt=tup;}
-	else if(ErreurMoy > Target){ Dt*=0.9;}
-	else if(ErreurMoy < Target){ Dt*=1.1;};
-=======
-  double Dt=dt;
-  if(isnan(ErreurMoy)){Dt=tup;}
   else if(ErreurMoy > Target){ Dt*=0.9;}
   else if(ErreurMoy < Target){ Dt*=1.1;};
->>>>>>> ca388658
 
 
   if(Dt<tlow) Dt=tlow;
