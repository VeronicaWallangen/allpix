/**
 *  Authors:
 *   John Idarraga <idarraga@cern.ch>
 *   Mathieu Benoit <Mathieu.Benoit@cern.ch>
 */

#include "AllPixEventAction.hh"
#include "G4DigiManager.hh"
#include "G4SDManager.hh"
#include "G4PrimaryVertex.hh"
#include "AllPixMedipix2Digitizer.hh"
#include "AllPixFEI3StandardDigitizer.hh"
#include "AllPixMimosa26Digitizer.hh"
#include "AllPixTimepixDigitizer.hh"
#include "AllPixMCTruthDigitizer.hh"
#include "AllPixLETCalculatorDigitizer.hh"

<<<<<<< HEAD
// Included by newdigitizer.sh script --> FEI4RadDamage
#include "AllPixFEI4RadDamageDigitizer.hh"
=======
// Included by newdigitizer.sh script --> TMPX
#include "AllPixTMPXDigitizer.hh"
>>>>>>> ca388658
// __endofheader__

// geometry
#include "ReadGeoDescription.hh"

void AllPixEventAction::SetupDigitizers(){

	// Digit manager
	G4DigiManager * fDM = G4DigiManager::GetDMpointer();

	// geo description
	extern ReadGeoDescription * g_GeoDsc; // already loaded ! :)
	map<int, AllPixGeoDsc *> * geoMap = g_GeoDsc->GetDetectorsMap();

	// I need as many digitizer as detectors.
	// I decide that through the hitCollections
	// There is one hit collection by detector
	//  but not all of them are pixel detectors
	G4SDManager * SDman = G4SDManager::GetSDMpointer();
	G4HCtable * HCTable = SDman->GetHCtable();
	m_nHC = HCTable->entries();
	map<int, AllPixGeoDsc *>::iterator geoItr;
	G4String digitizerName;
	G4int detectorId;

	// loop over all hit collections and identify those which need a digitizer, i.e. only detectors
	for(G4int itr = 0 ; itr < m_nHC ; itr++)
	{

		G4String hcName = HCTable->GetHCname(itr);

		// Check if this is a Box.  If it is not a Si wafer it doesn't need to be digitized
		G4String searchS = "BoxSD";

		G4String digitSuffix = "_";
		digitSuffix += digitizerName;
		digitSuffix += "Digitizer";
		G4String digitizerModName = GetNewName(hcName, "HitsCollection", digitSuffix);

		bool notADetector = false;
		if(!digitizerModName.contains("Box")){
			G4cout << "SD [" << hcName
					<< "] --> This is not a sensitive detector needing a Digitizer ! ... skipping"
					<< G4endl;
			notADetector = true;
		}
		if(notADetector) continue;

		// find the detector id for this digitizer in the detector db
		bool found = false;
		for( geoItr = geoMap->begin() ; geoItr != geoMap->end() ; geoItr++ ){
			if( hcName == (*geoItr).second->GetHitsCollectionName() ){
				digitizerName = (*geoItr).second->GetSensorDigitizer();
				detectorId = (*geoItr).first;
				G4cout << "id : " << detectorId << G4endl;
				found = true;
				break;
			}
		}
		if(!found){
			cout << "Couldn't find the detector in the list !!!??? "<< endl;
			exit(1);
		}

		// Load the name of the collection
		(*geoMap)[detectorId]->SetDigitCollectionName(digitizerModName);

		// first check if this digitizer module is already there
		vector<G4String>::iterator it;
		it = find (digitizerModulesNames.begin(), digitizerModulesNames.end(), digitizerModName);

		// If the digitizer module is in the list,
		//  it means the digitizer was already created for this detector, jump !
		G4cout << "SD [" << hcName << "] Attemping to build digitizer \""
				<< digitizerModName << "\"" << G4endl;

		if(it != digitizerModulesNames.end()) {
			G4cout << "WARNING : Digitizer module \"" << digitizerModName
					<< "\" was already created ... skipping." << G4endl;
			continue;
		}

		digitizerModulesNames.push_back(digitizerModName);

		// Now build the digit Collection name
		G4String digitColectionName = GetNewName(hcName,"HitsCollection","_DigitCollection");

		// Creating an instance of the actual digitizer, and keep pointer through the interface
		AllPixDigitizerInterface * dmPtr;
        // __beginofdigitlist__
		if (digitizerName == "FEI3Standard") {
			AllPixFEI3StandardDigitizer * dp = new AllPixFEI3StandardDigitizer(digitizerModulesNames[itr] , hcName, digitColectionName);
			dmPtr = static_cast<AllPixDigitizerInterface *> (dp);
			cout << "    Setting up a " << digitizerName << " digitizer for det : " << detectorId << endl;
		} else if (digitizerName == "Medipix2") {
			AllPixMedipix2Digitizer * dp = new AllPixMedipix2Digitizer(digitizerModulesNames[itr] , hcName, digitColectionName);
			dmPtr = static_cast<AllPixDigitizerInterface *> (dp);
			cout << "    Setting up a " << digitizerName << " digitizer for det : " << detectorId << endl;
		} else if (digitizerName == "Mimosa26") {
			AllPixMimosa26Digitizer * dp = new AllPixMimosa26Digitizer(digitizerModulesNames[itr] , hcName, digitColectionName);
			dmPtr = static_cast<AllPixDigitizerInterface *> (dp);
			cout << "    Setting up a " << digitizerName << " digitizer for det : " << detectorId << endl;
		} else if (digitizerName == "Timepix") {
			G4cout << digitizerModulesNames[itr] << "  " << hcName << "  " << digitColectionName << G4endl;
			AllPixTimepixDigitizer * dp = new AllPixTimepixDigitizer(digitizerModulesNames[itr] , hcName, digitColectionName);
			dmPtr = static_cast<AllPixDigitizerInterface *> (dp);
			cout << "    Setting up a " << digitizerName << " digitizer for det : " << detectorId << endl;
		}else if (digitizerName == "MCTruth") {
			AllPixMCTruthDigitizer * dp = new AllPixMCTruthDigitizer(digitizerModulesNames[itr] , hcName, digitColectionName);
			dmPtr = static_cast<AllPixDigitizerInterface *> (dp);
			cout << "    Setting up a " << digitizerName << " digitizer for det : " << detectorId << endl;
		}// Included by newdigitizer.sh script --> LETCalculator
		else if (digitizerName == "LETCalculator") {
					AllPixLETCalculatorDigitizer * dp = new AllPixLETCalculatorDigitizer(digitizerModulesNames[itr] , hcName, digitColectionName);
					dmPtr = static_cast<AllPixDigitizerInterface *> (dp);
					cout << "    Setting up a " << digitizerName << " digitizer for det : " << detectorId << endl;
				}
 
<<<<<<< HEAD
// Included by newdigitizer.sh script --> FEI4RadDamage
else if (digitizerName == "FEI4RadDamage") {
			AllPixFEI4RadDamageDigitizer * dp = new AllPixFEI4RadDamageDigitizer(digitizerModulesNames[itr] , hcName, digitColectionName);
=======
// Included by newdigitizer.sh script --> TMPX
else if (digitizerName == "TMPX") {
			AllPixTMPXDigitizer * dp = new AllPixTMPXDigitizer(digitizerModulesNames[itr] , hcName, digitColectionName);
>>>>>>> ca388658
			dmPtr = static_cast<AllPixDigitizerInterface *> (dp);
			cout << "    Setting up a " << digitizerName << " digitizer for det : " << detectorId << endl;
		}
 
        // __endofdigitlist__
   	    else {
			G4cout << "    can't find digitizer with name : " << digitizerName << G4endl;
			exit(1);
		}

		///////////////////////////////////////////////////////////
		// Common task to all digitizers provided in the interface
		// pass here the AllPixGeoDsc ptr
		dmPtr->SetDetectorGeoDscPtr((*geoMap)[detectorId]);

		// push back the digitizer
		m_digiPtrs.push_back( dmPtr );
		fDM->AddNewModule(m_digiPtrs[itr]);
		m_nDigitizers++;

	}

}<|MERGE_RESOLUTION|>--- conflicted
+++ resolved
@@ -15,13 +15,11 @@
 #include "AllPixMCTruthDigitizer.hh"
 #include "AllPixLETCalculatorDigitizer.hh"
 
-<<<<<<< HEAD
+// Included by newdigitizer.sh script --> TMPX
+#include "AllPixTMPXDigitizer.hh"
+
 // Included by newdigitizer.sh script --> FEI4RadDamage
 #include "AllPixFEI4RadDamageDigitizer.hh"
-=======
-// Included by newdigitizer.sh script --> TMPX
-#include "AllPixTMPXDigitizer.hh"
->>>>>>> ca388658
 // __endofheader__
 
 // geometry
@@ -140,19 +138,18 @@
 					cout << "    Setting up a " << digitizerName << " digitizer for det : " << detectorId << endl;
 				}
  
-<<<<<<< HEAD
 // Included by newdigitizer.sh script --> FEI4RadDamage
 else if (digitizerName == "FEI4RadDamage") {
 			AllPixFEI4RadDamageDigitizer * dp = new AllPixFEI4RadDamageDigitizer(digitizerModulesNames[itr] , hcName, digitColectionName);
-=======
+			dmPtr = static_cast<AllPixDigitizerInterface *> (dp);
+			cout << "    Setting up a " << digitizerName << " digitizer for det : " << detectorId << endl;
+		}
 // Included by newdigitizer.sh script --> TMPX
 else if (digitizerName == "TMPX") {
 			AllPixTMPXDigitizer * dp = new AllPixTMPXDigitizer(digitizerModulesNames[itr] , hcName, digitColectionName);
->>>>>>> ca388658
 			dmPtr = static_cast<AllPixDigitizerInterface *> (dp);
 			cout << "    Setting up a " << digitizerName << " digitizer for det : " << detectorId << endl;
-		}
- 
+		}  
         // __endofdigitlist__
    	    else {
 			G4cout << "    can't find digitizer with name : " << digitizerName << G4endl;
