--- conflicted
+++ resolved
@@ -90,17 +90,13 @@
 #include "G4Electron.hh"
 #include "G4Positron.hh"
 #include "G4Proton.hh"
-
-<<<<<<< HEAD
-#include "CLHEP/Units/SystemOfUnits.h"
-
-using namespace CLHEP;
-
-=======
-//nalipour
 #include "G4PAIModel.hh"
 #include "G4PAIPhotonModel.hh"
->>>>>>> abc339b1
+
+#include "CLHEP/Units/SystemOfUnits.h"
+
+using namespace CLHEP;
+
 
 //....oooOO0OOooo........oooOO0OOooo........oooOO0OOooo........oooOO0OOooo.....
 
@@ -344,14 +340,10 @@
     G4cout << "Implementing  physics list LIVERMORE_FTFP_BERT"
            << G4endl;
   } 
-<<<<<<< HEAD
-  */
-=======
   else if (name == "Livermore")  //nalipour
     {
       emAllPixPhysicsList = new G4EmLivermorePhysics();
     } 
->>>>>>> abc339b1
   else {
 
    
